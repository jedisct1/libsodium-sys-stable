<<<<<<< HEAD
#[cfg(not(windows))]
extern crate cc;

#[cfg(windows)]
extern crate libc;
#[cfg(windows)]
extern crate vcpkg;
#[cfg(windows)]
extern crate zip;

extern crate libflate;
extern crate minisign_verify;
extern crate pkg_config;
extern crate tar;
#[cfg(any(windows, feature = "fetch-latest"))]
extern crate ureq;

=======
>>>>>>> c26773ac
use std::{
    env,
    path::{Path, PathBuf},
};

<<<<<<< HEAD
/// Cargo compiles build.rs with the HOST cfg, instead of the TARGET cfg.
/// So we cannot use build-time `#[cfg(..)]`, and instead must query
/// the runtime environment variables set by cargo.
struct Target {
    pub target: String,
    pub is_msvc: bool,

    #[cfg(windows)]
    pub is_release: bool,
    #[cfg(windows)]
    pub is_64: bool,
}

impl Default for Target {
    fn default() -> Self {
        // Determine build target triple
        let mut target = env::var("TARGET").unwrap();
        // Hack for RISC-V; Rust apparently uses a different convention for RISC-V triples
        if target.starts_with("riscv") {
            let mut split = target.split('-');
            let arch = split.next().unwrap();
            let bitness = &arch[5..7];
            let rest = split.collect::<Vec<_>>().join("-");
            target = format!("riscv{bitness}-{rest}");
        }

        Self {
            target,
            is_msvc: std::env::var("CARGO_CFG_TARGET_ENV").unwrap() == "msvc",

            #[cfg(windows)]
            is_release: env::var("PROFILE").unwrap() == "release",
            #[cfg(windows)]
            is_64: std::env::var("CARGO_CFG_TARGET_POINTER_WIDTH").unwrap() == "64",
        }
    }
}

fn main() {
    let tgt = Target::default();

    println!("cargo:rerun-if-env-changed=SODIUM_LIB_DIR");
    println!("cargo:rerun-if-env-changed=SODIUM_SHARED");
    println!("cargo:rerun-if-env-changed=SODIUM_USE_PKG_CONFIG");

    if tgt.is_msvc {
        // vcpkg requires to set env VCPKGRS_DYNAMIC
        println!("cargo:rerun-if-env-changed=VCPKGRS_DYNAMIC");
    }
    if cfg!(not(windows)) {
        println!("cargo:rerun-if-env-changed=SODIUM_DISABLE_PIE");
    }

    if env::var("SODIUM_STATIC").is_ok() {
        panic!("SODIUM_STATIC is deprecated. Use SODIUM_SHARED instead.");
    }

    let lib_dir_isset = env::var("SODIUM_LIB_DIR").is_ok();
    let use_pkg_isset = if cfg!(feature = "use-pkg-config") {
        true
    } else {
        env::var("SODIUM_USE_PKG_CONFIG").is_ok()
    };
    let shared_isset = env::var("SODIUM_SHARED").is_ok();

    if lib_dir_isset && use_pkg_isset {
        panic!("SODIUM_LIB_DIR is incompatible with SODIUM_USE_PKG_CONFIG. Set the only one env variable");
    }

    if lib_dir_isset {
        find_libsodium_env(&tgt);
    } else if use_pkg_isset {
        if shared_isset {
            println!("cargo:warning=SODIUM_SHARED has no effect with SODIUM_USE_PKG_CONFIG");
        }

        find_libsodium_pkg(&tgt);
    } else {
        if shared_isset {
            println!(
                "cargo:warning=SODIUM_SHARED has no effect for building libsodium from source"
            );
        }

        build_libsodium(&tgt);
    }
}

/* Must be called when SODIUM_LIB_DIR is set to any value
This function will set `cargo` flags.
*/
fn find_libsodium_env(tgt: &Target) {
=======
struct Target {
    name: String,
    is_release: bool,
}

impl Target {
    fn get() -> Self {
        let mut target = env::var("TARGET").unwrap();
        // Hack for RISC-V; Rust apparently uses a different convention for RISC-V triples
        if target.starts_with("riscv") {
            let mut split = target.split('-');
            let arch = split.next().unwrap();
            let bitness = &arch[5..7];
            let rest = split.collect::<Vec<_>>().join("-");
            target = format!("riscv{bitness}-{rest}");
        }

        Self {
            name: target,
            is_release: env::var("PROFILE").unwrap() == "release",
        }
    }
}

// When SODIUM_LIB_DIR has been set, add the directory to the Rust compiler search path
fn find_libsodium_env() {
>>>>>>> c26773ac
    let lib_dir = env::var("SODIUM_LIB_DIR").unwrap(); // cannot fail

    println!("cargo:rustc-link-search=native={lib_dir}");
    let mode = if env::var("SODIUM_SHARED").is_ok() {
        "dylib"
    } else {
        "static"
    };
    let name = if tgt.is_msvc { "libsodium" } else { "sodium" };
    println!("cargo:rustc-link-lib={mode}={name}");
    println!("cargo:warning=Using unknown libsodium version.");
}

<<<<<<< HEAD
/* Must be called when no SODIUM_USE_PKG_CONFIG env var is set
This function will set `cargo` flags.
*/
fn find_libsodium_pkg(tgt: &Target) {
    #[cfg(windows)]
    {
        if tgt.is_msvc {
            match vcpkg::probe_package("libsodium") {
                Ok(lib) => {
                    println!("cargo:warning=Using unknown libsodium version");
                    for lib_dir in &lib.link_paths {
                        println!("cargo:lib={}", lib_dir.to_str().unwrap());
                    }
                    for include_dir in &lib.include_paths {
                        println!("cargo:include={}", include_dir.to_str().unwrap());
                    }
                }
                Err(e) => {
                    panic!("Error: {:?}", e);
                }
            };
            return;
        }
    }

    let _tgt = tgt;

=======
// Try to find a system install of libsodium using vcpkg; return false if not found.
// Otherwise, adjust compiler flags and return true.
fn find_libsodium_vpkg() -> bool {
    match vcpkg::probe_package("libsodium") {
        Ok(lib) => {
            println!("cargo:warning=Using unknown libsodium version");
            for lib_dir in &lib.link_paths {
                println!("cargo:lib={}", lib_dir.to_str().unwrap());
            }
            for include_dir in &lib.include_paths {
                println!("cargo:include={}", include_dir.to_str().unwrap());
            }
            true
        }
        Err(_) => false,
    }
}

// Try to find a system install of libsodium using pkg-config; return false if not found.
// Otherwise, adjust compiler flags and return true.
fn find_libsodium_pkgconfig() -> bool {
>>>>>>> c26773ac
    match pkg_config::Config::new().probe("libsodium") {
        Ok(lib) => {
            for lib_dir in &lib.link_paths {
                println!("cargo:lib={}", lib_dir.to_str().unwrap());
            }
            for include_dir in &lib.include_paths {
                println!("cargo:include={}", include_dir.to_str().unwrap());
            }
            true
        }
        Err(_) => false,
    }
}

<<<<<<< HEAD
#[cfg(windows)]
fn make_libsodium(tgt: &Target, _: &Path, install_dir: &Path) -> PathBuf {
    if tgt.is_msvc {
        // We don't build anything on windows, we simply link to precompiled libs.
        use zip::read::ZipArchive;
=======
// Extract precompiled MSVC binaries from a zip archive
fn extract_libsodium_precompiled_msvc(_: &str, _: &Path, install_dir: &Path) -> PathBuf {
    use zip::read::ZipArchive;

    // Determine filename for pre-built MSVC binaries
    let basename = "libsodium-1.0.20-stable-msvc";
    let filename = format!("{}.zip", basename);
    let signature_filename = format!("{}.zip.minisig", basename);
>>>>>>> c26773ac

        // Determine filename for pre-built MSVC binaries
        let basename = "libsodium-1.0.18-stable-msvc";
        let filename = format!("{}.zip", basename);
        let signature_filename = format!("{}.zip.minisig", basename);

<<<<<<< HEAD
        // Read binaries archive from disk (or download if requested) & verify signature
        let archive_bin = retrieve_and_verify_archive(&filename, &signature_filename);

        // Unpack the zip
        let mut archive = ZipArchive::new(std::io::Cursor::new(archive_bin)).unwrap();
        archive.extract(&install_dir).unwrap();

        get_lib_dir(tgt, install_dir)
    } else {
        // We don't build anything on windows, we simply link to precompiled libs.
        use libflate::gzip::Decoder;
        use tar::Archive;

        // Determine filename for pre-built MinGW binaries
        let basename = "libsodium-1.0.18-stable-mingw";
        let filename = format!("{}.tar.gz", basename);
        let signature_filename = format!("{}.tar.gz.minisig", basename);
=======
    // Unpack the zip
    let mut archive = ZipArchive::new(std::io::Cursor::new(archive_bin)).unwrap();
    archive.extract(install_dir).unwrap();

    match Target::get().name.as_str() {
        "i686-pc-windows-msvc" => get_precompiled_lib_dir_msvc_win32(install_dir),
        "x86_64-pc-windows-msvc" => get_precompiled_lib_dir_msvc_x64(install_dir),
        _ => panic!("Unsupported target"),
    }
}

// Extract precompiled MinGW binaries from a tarball
fn extract_libsodium_precompiled_mingw(_: &str, _: &Path, install_dir: &Path) -> PathBuf {
    use libflate::gzip::Decoder;
    use tar::Archive;

    // Determine filename for pre-built MinGW binaries
    let basename = "libsodium-1.0.20-stable-mingw";
    let filename = format!("{}.tar.gz", basename);
    let signature_filename = format!("{}.tar.gz.minisig", basename);
>>>>>>> c26773ac

        // Read binaries archive from disk (or download if requested) & verify signature
        let archive_bin = retrieve_and_verify_archive(&filename, &signature_filename);

<<<<<<< HEAD
        // Unpack the tarball
        let gz_decoder = Decoder::new(std::io::Cursor::new(archive_bin)).unwrap();
        let mut archive = Archive::new(gz_decoder);
        archive.unpack(&install_dir).unwrap();

        get_lib_dir(tgt, install_dir)
    }
}

#[cfg(not(windows))]
fn make_libsodium(tgt: &Target, source_dir: &Path, install_dir: &Path) -> PathBuf {
=======
    // Unpack the tarball
    let gz_decoder = Decoder::new(std::io::Cursor::new(archive_bin)).unwrap();
    let mut archive = Archive::new(gz_decoder);
    archive.unpack(install_dir).unwrap();

    match Target::get().name.as_str() {
        "i686-pc-windows-gnu" => install_dir.join("libsodium/i686-w64-mingw32/lib"),
        "x86_64-pc-windows-gnu" => install_dir.join("libsodium/x86_64-w64-mingw32/lib"),
        _ => panic!("Unsupported target"),
    }
}

// Get the directory containing precompiled MSVC binaries for Win32
fn get_precompiled_lib_dir_msvc_win32(install_dir: &Path) -> PathBuf {
    if Target::get().is_release {
        install_dir.join("libsodium/Win32/Release/v143/static/")
    } else {
        install_dir.join("libsodium/Win32/Debug/v143/static/")
    }
}

// Get the directory containing precompiled MSVC binaries for x64
fn get_precompiled_lib_dir_msvc_x64(install_dir: &Path) -> PathBuf {
    if Target::get().is_release {
        install_dir.join("libsodium/x64/Release/v143/static/")
    } else {
        install_dir.join("libsodium/x64/Debug/v143/static/")
    }
}

fn compile_libsodium_zig(target: &str, source_dir: &Path) -> Result<PathBuf, String> {
    use std::process::Command;

    let host = env::var("HOST").unwrap();
    let cross_compiling = target != host;
    let target = Target::get().name;
    if cross_compiling && target != "wasm32-wasi" {
        return Err(
            "Cross-compiling with Zig is not implemented in this Rust file yet (except for WebAssembly)".to_string(),
        );
    }

    let mut install_cmd = Command::new("zig");
    let mut install_output = install_cmd.current_dir(source_dir).arg("build");
    if target.as_str() == "wasm32-wasi" {
        install_output = install_output.arg("--target").arg("wasm32-wasi");
    };
    if Target::get().is_release {
        install_output = install_output.arg("-Doptimize=ReleaseFast");
    }
    let install_output = install_output.output();
    let install_output = match install_output {
        Ok(output) => output,
        Err(error) => {
            return Err(format!("Failed to run 'zig build': {}\n", error));
        }
    };
    if !install_output.status.success() {
        return Err(format!(
            "\n{:?}\n{}\n{}\n",
            install_cmd,
            String::from_utf8_lossy(&install_output.stdout),
            String::from_utf8_lossy(&install_output.stderr)
        ));
    }
    let install_path = source_dir.join("zig-out/lib");
    Ok(install_path)
}

// Compile libsodium from source using the traditional autoconf procedure, and return the directory containing the compiled library
fn compile_libsodium_traditional(
    target: &str,
    source_dir: &Path,
    install_dir: &Path,
) -> Result<PathBuf, String> {
>>>>>>> c26773ac
    use std::{fs, process::Command, str};

    // Decide on CC, CFLAGS and the --host configure argument
    let build_compiler = cc::Build::new().get_compiler();
    let mut compiler = build_compiler.path().to_str().unwrap().to_string();
    let mut cflags = build_compiler.cflags_env().into_string().unwrap();
    let ldflags = env::var("SODIUM_LDFLAGS").unwrap_or_default();
    let host_arg;
    let help;
    let mut configure_extra = vec![];

<<<<<<< HEAD
    if tgt.target.contains("-wasi") {
        cross_compiling = true;
=======
    if target.contains("-wasi") {
>>>>>>> c26773ac
        compiler = "zig cc --target=wasm32-wasi".to_string();
        host_arg = "--host=wasm32-wasi".to_string();
        configure_extra.push("--disable-ssp");
        configure_extra.push("--without-pthreads");
        env::set_var("AR", "zig ar");
        env::set_var("RANLIB", "zig ranlib");
        help = "The Zig SDK needs to be installed in order to cross-compile to WebAssembly\n";
    } else if tgt.target.contains("-ios") {
        // Determine Xcode directory path
        let xcode_select_output = Command::new("xcode-select").arg("-p").output().unwrap();
        if !xcode_select_output.status.success() {
            return Err("Failed to run xcode-select -p".to_string());
        }
        let xcode_dir = str::from_utf8(&xcode_select_output.stdout)
            .unwrap()
            .trim()
            .to_string();

        // Determine SDK directory paths
        let sdk_dir_simulator = Path::new(&xcode_dir)
            .join("Platforms/iPhoneSimulator.platform/Developer/SDKs/iPhoneSimulator.sdk")
            .to_str()
            .unwrap()
            .to_string();
        let sdk_dir_ios = Path::new(&xcode_dir)
            .join("Platforms/iPhoneOS.platform/Developer/SDKs/iPhoneOS.sdk")
            .to_str()
            .unwrap()
            .to_string();

        // Min versions
        let ios_simulator_version_min = "9.0.0";
        let ios_version_min = "9.0.0";

<<<<<<< HEAD
        // Roughly based on `dist-build/ios.sh` in the libsodium sources
        match tgt.target.as_str() {
=======
        match target {
>>>>>>> c26773ac
            "aarch64-apple-ios" => {
                cflags += " -arch arm64";
                cflags += &format!(" -isysroot {sdk_dir_ios}");
                cflags += &format!(" -mios-version-min={ios_version_min}");
                host_arg = "--host=aarch64-apple-darwin23".to_string();
            }
            "armv7-apple-ios" => {
                cflags += " -arch armv7";
                cflags += &format!(" -isysroot {sdk_dir_ios}");
                cflags += &format!(" -mios-version-min={ios_version_min}");
                cflags += " -mthumb";
                host_arg = "--host=arm-apple-darwin23".to_string();
            }
            "armv7s-apple-ios" => {
                cflags += " -arch armv7s";
                cflags += &format!(" -isysroot {sdk_dir_ios}");
                cflags += &format!(" -mios-version-min={ios_version_min}");
                cflags += " -mthumb";
                host_arg = "--host=arm-apple-darwin23".to_string();
            }
            "x86_64-apple-ios" => {
                cflags += " -arch x86_64";
                cflags += &format!(" -isysroot {sdk_dir_simulator}");
                cflags += &format!(" -mios-simulator-version-min={ios_simulator_version_min}");
                host_arg = "--host=x86_64-apple-darwin23".to_string();
            }
            "aarch64-apple-ios-sim" => {
                cflags += " -arch arm64";
                cflags += &format!(" -isysroot {sdk_dir_simulator}");
                cflags += &format!(" -mios-simulator-version-min={ios_simulator_version_min}");
                host_arg = "--host=aarch64-apple-darwin23".to_string();
            }
<<<<<<< HEAD
            _ => panic!("Unknown iOS build target: {}", tgt.target),
=======
            _ => return Err(format!("Unknown iOS build target: {}", target)),
>>>>>>> c26773ac
        }
        help = "";
    } else {
        if tgt.target.contains("i686") {
            compiler += " -m32 -maes";
            cflags += " -march=i686";
        }
        let host = env::var("HOST").unwrap();
<<<<<<< HEAD
        host_arg = format!("--host={}", tgt.target);
        cross_compiling = tgt.target != host;
=======
        host_arg = format!("--host={target}");
        let cross_compiling = target != host;
>>>>>>> c26773ac
        help = if cross_compiling {
            "***********************************************************\n\
             Use the 'cargo zigbuild' command to cross-compile Rust code\n\
             with C dependencies such as libsodium.\n\
             ***********************************************************\n"
        } else {
            ""
        };
    }

    // Run `./configure`
    let prefix_arg = format!("--prefix={}", install_dir.to_str().unwrap());
    let mut configure_cmd = Command::new(fs::canonicalize(source_dir.join("configure")).unwrap());
    if !compiler.is_empty() {
        configure_cmd.env("CC", &compiler);
    }
    if !cflags.is_empty() {
        configure_cmd.env("CFLAGS", &cflags);
    }
    if !ldflags.is_empty() {
        configure_cmd.env("LDFLAGS", &ldflags);
    }
    if env::var("SODIUM_DISABLE_PIE").is_ok() {
        configure_cmd.arg("--disable-pie");
    }
    configure_cmd.arg("--disable-ssp");
    #[cfg(feature = "optimized")]
    configure_cmd.arg("--enable-opt");
    #[cfg(feature = "minimal")]
    configure_cmd.arg("--enable-minimal");
    let configure_output = configure_cmd
        .current_dir(source_dir)
        .arg(&prefix_arg)
        .arg(&host_arg)
        .args(configure_extra)
        .arg("--enable-shared=no")
        .arg("--disable-dependency-tracking")
        .output();
    let configure_output = match configure_output {
        Ok(output) => output,
        Err(error) => {
            return Err(format!("Failed to run './configure': {}\n{}", error, help));
        }
    };
    if !configure_output.status.success() {
        return Err(format!(
            "\n{:?}\nCFLAGS={}\nLDFLAGS={}\nCC={}\n{}\n{}\n{}\n",
            configure_cmd,
            cflags,
            ldflags,
            compiler,
            String::from_utf8_lossy(&configure_output.stdout),
            String::from_utf8_lossy(&configure_output.stderr),
            help
        ));
    }

    let j_arg = format!("-j{}", env::var("NUM_JOBS").unwrap());

    // Run `make install`
    let mut install_cmd = Command::new("make");
    let install_output = install_cmd
        .current_dir(source_dir)
        .arg(j_arg)
        .arg("install")
        .output();
    let install_output = match install_output {
        Ok(install_output) => install_output,
        Err(error) => {
            return Err(format!("Failed to run 'make install': {}\n", error));
        }
    };
    if !install_output.status.success() {
        panic!(
            "\n{}\n{}\n{}\n",
            String::from_utf8_lossy(&configure_output.stdout),
            String::from_utf8_lossy(&install_output.stdout),
            String::from_utf8_lossy(&install_output.stderr)
        );
    }
<<<<<<< HEAD

    install_dir.join("lib")
}

#[cfg(windows)]
fn get_lib_dir(tgt: &Target, install_dir: &Path) -> PathBuf {
    match (tgt.is_msvc, tgt.is_64, tgt.is_release) {
        (true, true, true) => install_dir.join("libsodium\\x64\\Release\\v143\\static\\"),
        (true, true, false) => install_dir.join("libsodium\\x64\\Debug\\v143\\static\\"),
        (true, false, true) => install_dir.join("libsodium\\Win32\\Release\\v143\\static\\"),
        (true, false, false) => install_dir.join("libsodium\\Win32\\Debug\\v143\\static\\"),
        (false, true, _) => install_dir.join("libsodium-win64\\lib\\"),
        (false, false, _) => install_dir.join("libsodium-win32\\lib\\"),
    }
}

fn get_install_dir() -> PathBuf {
=======
    Ok(install_dir.join("lib"))
}

// Get the directory where Cargo looks for libraries to link to
fn get_cargo_install_dir() -> PathBuf {
>>>>>>> c26773ac
    PathBuf::from(env::var("OUT_DIR").unwrap()).join("installed")
}

// Retrieve an archive from the internet, verify its signature, and return its contents
fn retrieve_and_verify_archive(filename: &str, signature_filename: &str) -> Vec<u8> {
    use minisign_verify::{PublicKey, Signature};
    use std::fs::{self, File};
    use std::io::prelude::*;

    let pk =
        PublicKey::from_base64("RWQf6LRCGA9i53mlYecO4IzT51TGPpvWucNSCh1CBM0QTaLn73Y7GFO3").unwrap();

    if let Ok(dist_dir) = env::var("SODIUM_DIST_DIR") {
        let _ = fs::metadata(&dist_dir).expect("SODIUM_DIST_DIR directory does not exist");
        let archive_path = PathBuf::from(&dist_dir).join(filename);
        let signature_path = PathBuf::from(&dist_dir).join(signature_filename);
        let mut archive_bin = vec![];
        File::open(&archive_path)
            .unwrap_or_else(|_| panic!("Failed to open archive [{:?}]", &archive_path))
            .read_to_end(&mut archive_bin)
            .unwrap();
        let signature = Signature::from_file(&signature_path)
            .unwrap_or_else(|_| panic!("Failed to open signature file [{:?}]", &signature_path));
        pk.verify(&archive_bin, &signature, false)
            .expect("Invalid signature");
        return archive_bin;
    }

    let mut archive_bin = vec![];

    #[cfg(feature = "fetch-latest")]
    {
        focre_retrive = true
    }

    let mut download = true;
    let res = File::open(filename).unwrap().read_to_end(&mut archive_bin);
    if res.is_ok() {
        download = false
    }
    if download {
        let baseurl = "http://download.libsodium.org/libsodium/releases";
        let agent = ureq::AgentBuilder::new()
            .try_proxy_from_env(true)
            .timeout(std::time::Duration::from_secs(300))
            .build();
        let response = agent.get(&format!("{}/{}", baseurl, filename)).call();
        response
            .unwrap()
            .into_reader()
            .read_to_end(&mut archive_bin)
            .unwrap();
        File::create(filename)
            .unwrap()
            .write_all(&archive_bin)
            .unwrap();

        let response = agent
            .get(&format!("{}/{}", baseurl, signature_filename))
            .call();
        let mut signature_bin = vec![];
        response
            .unwrap()
            .into_reader()
            .read_to_end(&mut signature_bin)
            .unwrap();
        File::create(signature_filename)
            .unwrap()
            .write_all(&signature_bin)
            .unwrap();
    }

    let signature = Signature::from_file(signature_filename).unwrap();

    pk.verify(&archive_bin, &signature, false)
        .expect("Invalid signature");

    archive_bin
}

<<<<<<< HEAD
fn build_libsodium(tgt: &Target) {
=======
// cargo doesn't properly handle #[cfg] and cfg!() in build.rs files,
// so we have to reimplement everything dynamically.

// Install libsodium from source
fn install_from_source() -> Result<(), String> {
>>>>>>> c26773ac
    use libflate::gzip::Decoder;
    use std::fs;
    use tar::Archive;

<<<<<<< HEAD
=======
    // Determine build target triple
    let mut target = Target::get().name;
    // Hack for RISC-V; Rust apparently uses a different convention for RISC-V triples
    if target.starts_with("riscv") {
        let mut split = target.split('-');
        let arch = split.next().unwrap();
        let bitness = &arch[5..7];
        let rest = split.collect::<Vec<_>>().join("-");
        target = format!("riscv{bitness}-{rest}");
    }

>>>>>>> c26773ac
    // Determine filenames
    let basedir = "libsodium-stable";
    let basename = "LATEST";
    let filename = format!("{basename}.tar.gz");
    let signature_filename = format!("{basename}.tar.gz.minisig");

    // Read source archive from disk (or download if requested) & verify signature
    let archive_bin = retrieve_and_verify_archive(&filename, &signature_filename);

    // Determine source and install dir
    let mut install_dir = get_cargo_install_dir();
    let mut source_dir = PathBuf::from(env::var("OUT_DIR").unwrap()).join("source");

    // Avoid issues with paths containing spaces by falling back to using a tempfile.
    // See https://github.com/jedisct1/libsodium/issues/207
    if install_dir.to_str().unwrap().contains(' ') {
        let fallback_path = PathBuf::from("/tmp/").join(basename).join(&tgt.target);
        install_dir = fallback_path.join("installed");
        source_dir = fallback_path.join("source");
        println!(
            "cargo:warning=The path to the usual build directory contains spaces and hence \
             can't be used to build libsodium.  Falling back to use {}.  If running `cargo \
             clean`, ensure you also delete this fallback directory",
            fallback_path.to_str().unwrap()
        );
    }

    // Create directories
    fs::create_dir_all(&install_dir).unwrap();
    fs::create_dir_all(&source_dir).unwrap();

    // Unpack the tarball
    let gz_decoder = Decoder::new(std::io::Cursor::new(archive_bin)).unwrap();
    let mut archive = Archive::new(gz_decoder);
    archive.unpack(&source_dir).unwrap();
    source_dir.push(basedir);

<<<<<<< HEAD
    let lib_dir = make_libsodium(tgt, &source_dir, &install_dir);
=======
    let lib_dir = compile_libsodium_zig(&target, &source_dir)
        .or_else(|_| compile_libsodium_traditional(&target, &source_dir, &install_dir))?;
>>>>>>> c26773ac

    if tgt.is_msvc {
        println!("cargo:rustc-link-lib=static=libsodium");
    } else {
        println!("cargo:rustc-link-lib=static=sodium");
    }

    println!(
        "cargo:rustc-link-search=native={}",
        lib_dir.to_str().unwrap()
    );

    let include_dir = source_dir.join("src/libsodium/include");

    println!("cargo:include={}", include_dir.to_str().unwrap());
    println!("cargo:lib={}", lib_dir.to_str().unwrap());

    Ok(())
}

fn main() {
    dbg!("Compiling for target:", Target::get().name);

    println!("cargo:rerun-if-env-changed=SODIUM_LIB_DIR");
    println!("cargo:rerun-if-env-changed=SODIUM_SHARED");
    println!("cargo:rerun-if-env-changed=SODIUM_USE_PKG_CONFIG");
    println!("cargo:rerun-if-env-changed=VCPKGRS_DYNAMIC");
    println!("cargo:rerun-if-env-changed=SODIUM_DISABLE_PIE");

    let lib_dir_isset = env::var("SODIUM_LIB_DIR").is_ok();
    let use_pkg_isset = if cfg!(feature = "use-pkg-config") {
        true
    } else {
        env::var("SODIUM_USE_PKG_CONFIG").is_ok()
    };
    let shared_isset = env::var("SODIUM_SHARED").is_ok();

    if lib_dir_isset && use_pkg_isset {
        panic!("SODIUM_LIB_DIR is incompatible with SODIUM_USE_PKG_CONFIG. Set the only one env variable");
    }

    if lib_dir_isset {
        find_libsodium_env();
        return;
    }
    if use_pkg_isset {
        if shared_isset {
            println!("cargo:warning=SODIUM_SHARED has no effect with SODIUM_USE_PKG_CONFIG");
        }
        if !find_libsodium_pkgconfig() && !find_libsodium_vpkg() {
            panic!("libsodium not found via pkg-config or vcpkg");
        }
        return;
    }
    if shared_isset {
        println!("cargo:warning=SODIUM_SHARED has no effect for building libsodium from source");
    }
    let res = install_from_source();
    if res.is_ok() {
        return;
    }
    // If we can't build from source, try to find precompiled binaries
    match Target::get().name.as_str() {
        "i686-pc-windows-msvc" => {
            let install_dir = get_cargo_install_dir();
            let lib_dir =
                extract_libsodium_precompiled_msvc("win32", Path::new("source"), &install_dir);
            println!(
                "cargo:rustc-link-search=native={}",
                lib_dir.to_str().unwrap()
            );
            println!("cargo:rustc-link-lib=static=libsodium");
            println!(
                "cargo:include={}",
                install_dir.join("include").to_str().unwrap()
            );
        }
        "x86_64-pc-windows-msvc" => {
            let install_dir = get_cargo_install_dir();
            let lib_dir =
                extract_libsodium_precompiled_msvc("x64", Path::new("source"), &install_dir);
            println!(
                "cargo:rustc-link-search=native={}",
                lib_dir.to_str().unwrap()
            );
            println!("cargo:rustc-link-lib=static=libsodium");
            println!(
                "cargo:include={}",
                install_dir.join("include").to_str().unwrap()
            );
        }
        "i686-pc-windows-gnu" => {
            let install_dir = get_cargo_install_dir();
            let lib_dir =
                extract_libsodium_precompiled_mingw("win32", Path::new("source"), &install_dir);
            println!(
                "cargo:rustc-link-search=native={}",
                lib_dir.to_str().unwrap()
            );
            println!("cargo:rustc-link-lib=static=sodium");
            println!(
                "cargo:include={}",
                install_dir.join("include").to_str().unwrap()
            );
        }
        "x86_64-pc-windows-gnu" => {
            let install_dir = get_cargo_install_dir();
            let lib_dir =
                extract_libsodium_precompiled_mingw("x64", Path::new("source"), &install_dir);
            println!(
                "cargo:rustc-link-search=native={}",
                lib_dir.to_str().unwrap()
            );
            println!("cargo:rustc-link-lib=static=sodium");
            println!(
                "cargo:include={}",
                install_dir.join("include").to_str().unwrap()
            );
        }
        _ => {
            panic!(
                "Unable to compile or find precompiled libsodium for target [{}]: [{}]",
                Target::get().name,
                res.unwrap_err()
            );
        }
    }
}<|MERGE_RESOLUTION|>--- conflicted
+++ resolved
@@ -1,122 +1,8 @@
-<<<<<<< HEAD
-#[cfg(not(windows))]
-extern crate cc;
-
-#[cfg(windows)]
-extern crate libc;
-#[cfg(windows)]
-extern crate vcpkg;
-#[cfg(windows)]
-extern crate zip;
-
-extern crate libflate;
-extern crate minisign_verify;
-extern crate pkg_config;
-extern crate tar;
-#[cfg(any(windows, feature = "fetch-latest"))]
-extern crate ureq;
-
-=======
->>>>>>> c26773ac
 use std::{
     env,
     path::{Path, PathBuf},
 };
 
-<<<<<<< HEAD
-/// Cargo compiles build.rs with the HOST cfg, instead of the TARGET cfg.
-/// So we cannot use build-time `#[cfg(..)]`, and instead must query
-/// the runtime environment variables set by cargo.
-struct Target {
-    pub target: String,
-    pub is_msvc: bool,
-
-    #[cfg(windows)]
-    pub is_release: bool,
-    #[cfg(windows)]
-    pub is_64: bool,
-}
-
-impl Default for Target {
-    fn default() -> Self {
-        // Determine build target triple
-        let mut target = env::var("TARGET").unwrap();
-        // Hack for RISC-V; Rust apparently uses a different convention for RISC-V triples
-        if target.starts_with("riscv") {
-            let mut split = target.split('-');
-            let arch = split.next().unwrap();
-            let bitness = &arch[5..7];
-            let rest = split.collect::<Vec<_>>().join("-");
-            target = format!("riscv{bitness}-{rest}");
-        }
-
-        Self {
-            target,
-            is_msvc: std::env::var("CARGO_CFG_TARGET_ENV").unwrap() == "msvc",
-
-            #[cfg(windows)]
-            is_release: env::var("PROFILE").unwrap() == "release",
-            #[cfg(windows)]
-            is_64: std::env::var("CARGO_CFG_TARGET_POINTER_WIDTH").unwrap() == "64",
-        }
-    }
-}
-
-fn main() {
-    let tgt = Target::default();
-
-    println!("cargo:rerun-if-env-changed=SODIUM_LIB_DIR");
-    println!("cargo:rerun-if-env-changed=SODIUM_SHARED");
-    println!("cargo:rerun-if-env-changed=SODIUM_USE_PKG_CONFIG");
-
-    if tgt.is_msvc {
-        // vcpkg requires to set env VCPKGRS_DYNAMIC
-        println!("cargo:rerun-if-env-changed=VCPKGRS_DYNAMIC");
-    }
-    if cfg!(not(windows)) {
-        println!("cargo:rerun-if-env-changed=SODIUM_DISABLE_PIE");
-    }
-
-    if env::var("SODIUM_STATIC").is_ok() {
-        panic!("SODIUM_STATIC is deprecated. Use SODIUM_SHARED instead.");
-    }
-
-    let lib_dir_isset = env::var("SODIUM_LIB_DIR").is_ok();
-    let use_pkg_isset = if cfg!(feature = "use-pkg-config") {
-        true
-    } else {
-        env::var("SODIUM_USE_PKG_CONFIG").is_ok()
-    };
-    let shared_isset = env::var("SODIUM_SHARED").is_ok();
-
-    if lib_dir_isset && use_pkg_isset {
-        panic!("SODIUM_LIB_DIR is incompatible with SODIUM_USE_PKG_CONFIG. Set the only one env variable");
-    }
-
-    if lib_dir_isset {
-        find_libsodium_env(&tgt);
-    } else if use_pkg_isset {
-        if shared_isset {
-            println!("cargo:warning=SODIUM_SHARED has no effect with SODIUM_USE_PKG_CONFIG");
-        }
-
-        find_libsodium_pkg(&tgt);
-    } else {
-        if shared_isset {
-            println!(
-                "cargo:warning=SODIUM_SHARED has no effect for building libsodium from source"
-            );
-        }
-
-        build_libsodium(&tgt);
-    }
-}
-
-/* Must be called when SODIUM_LIB_DIR is set to any value
-This function will set `cargo` flags.
-*/
-fn find_libsodium_env(tgt: &Target) {
-=======
 struct Target {
     name: String,
     is_release: bool,
@@ -143,7 +29,6 @@
 
 // When SODIUM_LIB_DIR has been set, add the directory to the Rust compiler search path
 fn find_libsodium_env() {
->>>>>>> c26773ac
     let lib_dir = env::var("SODIUM_LIB_DIR").unwrap(); // cannot fail
 
     println!("cargo:rustc-link-search=native={lib_dir}");
@@ -152,40 +37,15 @@
     } else {
         "static"
     };
-    let name = if tgt.is_msvc { "libsodium" } else { "sodium" };
+    let name = if cfg!(target_env = "msvc") {
+        "libsodium"
+    } else {
+        "sodium"
+    };
     println!("cargo:rustc-link-lib={mode}={name}");
     println!("cargo:warning=Using unknown libsodium version.");
 }
 
-<<<<<<< HEAD
-/* Must be called when no SODIUM_USE_PKG_CONFIG env var is set
-This function will set `cargo` flags.
-*/
-fn find_libsodium_pkg(tgt: &Target) {
-    #[cfg(windows)]
-    {
-        if tgt.is_msvc {
-            match vcpkg::probe_package("libsodium") {
-                Ok(lib) => {
-                    println!("cargo:warning=Using unknown libsodium version");
-                    for lib_dir in &lib.link_paths {
-                        println!("cargo:lib={}", lib_dir.to_str().unwrap());
-                    }
-                    for include_dir in &lib.include_paths {
-                        println!("cargo:include={}", include_dir.to_str().unwrap());
-                    }
-                }
-                Err(e) => {
-                    panic!("Error: {:?}", e);
-                }
-            };
-            return;
-        }
-    }
-
-    let _tgt = tgt;
-
-=======
 // Try to find a system install of libsodium using vcpkg; return false if not found.
 // Otherwise, adjust compiler flags and return true.
 fn find_libsodium_vpkg() -> bool {
@@ -207,7 +67,6 @@
 // Try to find a system install of libsodium using pkg-config; return false if not found.
 // Otherwise, adjust compiler flags and return true.
 fn find_libsodium_pkgconfig() -> bool {
->>>>>>> c26773ac
     match pkg_config::Config::new().probe("libsodium") {
         Ok(lib) => {
             for lib_dir in &lib.link_paths {
@@ -222,13 +81,6 @@
     }
 }
 
-<<<<<<< HEAD
-#[cfg(windows)]
-fn make_libsodium(tgt: &Target, _: &Path, install_dir: &Path) -> PathBuf {
-    if tgt.is_msvc {
-        // We don't build anything on windows, we simply link to precompiled libs.
-        use zip::read::ZipArchive;
-=======
 // Extract precompiled MSVC binaries from a zip archive
 fn extract_libsodium_precompiled_msvc(_: &str, _: &Path, install_dir: &Path) -> PathBuf {
     use zip::read::ZipArchive;
@@ -237,32 +89,10 @@
     let basename = "libsodium-1.0.20-stable-msvc";
     let filename = format!("{}.zip", basename);
     let signature_filename = format!("{}.zip.minisig", basename);
->>>>>>> c26773ac
-
-        // Determine filename for pre-built MSVC binaries
-        let basename = "libsodium-1.0.18-stable-msvc";
-        let filename = format!("{}.zip", basename);
-        let signature_filename = format!("{}.zip.minisig", basename);
-
-<<<<<<< HEAD
-        // Read binaries archive from disk (or download if requested) & verify signature
-        let archive_bin = retrieve_and_verify_archive(&filename, &signature_filename);
-
-        // Unpack the zip
-        let mut archive = ZipArchive::new(std::io::Cursor::new(archive_bin)).unwrap();
-        archive.extract(&install_dir).unwrap();
-
-        get_lib_dir(tgt, install_dir)
-    } else {
-        // We don't build anything on windows, we simply link to precompiled libs.
-        use libflate::gzip::Decoder;
-        use tar::Archive;
-
-        // Determine filename for pre-built MinGW binaries
-        let basename = "libsodium-1.0.18-stable-mingw";
-        let filename = format!("{}.tar.gz", basename);
-        let signature_filename = format!("{}.tar.gz.minisig", basename);
-=======
+
+    // Read binaries archive from disk (or download if requested) & verify signature
+    let archive_bin = retrieve_and_verify_archive(&filename, &signature_filename);
+
     // Unpack the zip
     let mut archive = ZipArchive::new(std::io::Cursor::new(archive_bin)).unwrap();
     archive.extract(install_dir).unwrap();
@@ -283,24 +113,10 @@
     let basename = "libsodium-1.0.20-stable-mingw";
     let filename = format!("{}.tar.gz", basename);
     let signature_filename = format!("{}.tar.gz.minisig", basename);
->>>>>>> c26773ac
-
-        // Read binaries archive from disk (or download if requested) & verify signature
-        let archive_bin = retrieve_and_verify_archive(&filename, &signature_filename);
-
-<<<<<<< HEAD
-        // Unpack the tarball
-        let gz_decoder = Decoder::new(std::io::Cursor::new(archive_bin)).unwrap();
-        let mut archive = Archive::new(gz_decoder);
-        archive.unpack(&install_dir).unwrap();
-
-        get_lib_dir(tgt, install_dir)
-    }
-}
-
-#[cfg(not(windows))]
-fn make_libsodium(tgt: &Target, source_dir: &Path, install_dir: &Path) -> PathBuf {
-=======
+
+    // Read binaries archive from disk (or download if requested) & verify signature
+    let archive_bin = retrieve_and_verify_archive(&filename, &signature_filename);
+
     // Unpack the tarball
     let gz_decoder = Decoder::new(std::io::Cursor::new(archive_bin)).unwrap();
     let mut archive = Archive::new(gz_decoder);
@@ -376,7 +192,6 @@
     source_dir: &Path,
     install_dir: &Path,
 ) -> Result<PathBuf, String> {
->>>>>>> c26773ac
     use std::{fs, process::Command, str};
 
     // Decide on CC, CFLAGS and the --host configure argument
@@ -388,12 +203,7 @@
     let help;
     let mut configure_extra = vec![];
 
-<<<<<<< HEAD
-    if tgt.target.contains("-wasi") {
-        cross_compiling = true;
-=======
     if target.contains("-wasi") {
->>>>>>> c26773ac
         compiler = "zig cc --target=wasm32-wasi".to_string();
         host_arg = "--host=wasm32-wasi".to_string();
         configure_extra.push("--disable-ssp");
@@ -401,7 +211,7 @@
         env::set_var("AR", "zig ar");
         env::set_var("RANLIB", "zig ranlib");
         help = "The Zig SDK needs to be installed in order to cross-compile to WebAssembly\n";
-    } else if tgt.target.contains("-ios") {
+    } else if target.contains("-ios") {
         // Determine Xcode directory path
         let xcode_select_output = Command::new("xcode-select").arg("-p").output().unwrap();
         if !xcode_select_output.status.success() {
@@ -428,12 +238,7 @@
         let ios_simulator_version_min = "9.0.0";
         let ios_version_min = "9.0.0";
 
-<<<<<<< HEAD
-        // Roughly based on `dist-build/ios.sh` in the libsodium sources
-        match tgt.target.as_str() {
-=======
         match target {
->>>>>>> c26773ac
             "aarch64-apple-ios" => {
                 cflags += " -arch arm64";
                 cflags += &format!(" -isysroot {sdk_dir_ios}");
@@ -466,26 +271,17 @@
                 cflags += &format!(" -mios-simulator-version-min={ios_simulator_version_min}");
                 host_arg = "--host=aarch64-apple-darwin23".to_string();
             }
-<<<<<<< HEAD
-            _ => panic!("Unknown iOS build target: {}", tgt.target),
-=======
             _ => return Err(format!("Unknown iOS build target: {}", target)),
->>>>>>> c26773ac
         }
         help = "";
     } else {
-        if tgt.target.contains("i686") {
+        if target.contains("i686") {
             compiler += " -m32 -maes";
             cflags += " -march=i686";
         }
         let host = env::var("HOST").unwrap();
-<<<<<<< HEAD
-        host_arg = format!("--host={}", tgt.target);
-        cross_compiling = tgt.target != host;
-=======
         host_arg = format!("--host={target}");
         let cross_compiling = target != host;
->>>>>>> c26773ac
         help = if cross_compiling {
             "***********************************************************\n\
              Use the 'cargo zigbuild' command to cross-compile Rust code\n\
@@ -566,31 +362,11 @@
             String::from_utf8_lossy(&install_output.stderr)
         );
     }
-<<<<<<< HEAD
-
-    install_dir.join("lib")
-}
-
-#[cfg(windows)]
-fn get_lib_dir(tgt: &Target, install_dir: &Path) -> PathBuf {
-    match (tgt.is_msvc, tgt.is_64, tgt.is_release) {
-        (true, true, true) => install_dir.join("libsodium\\x64\\Release\\v143\\static\\"),
-        (true, true, false) => install_dir.join("libsodium\\x64\\Debug\\v143\\static\\"),
-        (true, false, true) => install_dir.join("libsodium\\Win32\\Release\\v143\\static\\"),
-        (true, false, false) => install_dir.join("libsodium\\Win32\\Debug\\v143\\static\\"),
-        (false, true, _) => install_dir.join("libsodium-win64\\lib\\"),
-        (false, false, _) => install_dir.join("libsodium-win32\\lib\\"),
-    }
-}
-
-fn get_install_dir() -> PathBuf {
-=======
     Ok(install_dir.join("lib"))
 }
 
 // Get the directory where Cargo looks for libraries to link to
 fn get_cargo_install_dir() -> PathBuf {
->>>>>>> c26773ac
     PathBuf::from(env::var("OUT_DIR").unwrap()).join("installed")
 }
 
@@ -671,21 +447,15 @@
     archive_bin
 }
 
-<<<<<<< HEAD
-fn build_libsodium(tgt: &Target) {
-=======
 // cargo doesn't properly handle #[cfg] and cfg!() in build.rs files,
 // so we have to reimplement everything dynamically.
 
 // Install libsodium from source
 fn install_from_source() -> Result<(), String> {
->>>>>>> c26773ac
     use libflate::gzip::Decoder;
     use std::fs;
     use tar::Archive;
 
-<<<<<<< HEAD
-=======
     // Determine build target triple
     let mut target = Target::get().name;
     // Hack for RISC-V; Rust apparently uses a different convention for RISC-V triples
@@ -697,7 +467,6 @@
         target = format!("riscv{bitness}-{rest}");
     }
 
->>>>>>> c26773ac
     // Determine filenames
     let basedir = "libsodium-stable";
     let basename = "LATEST";
@@ -714,7 +483,7 @@
     // Avoid issues with paths containing spaces by falling back to using a tempfile.
     // See https://github.com/jedisct1/libsodium/issues/207
     if install_dir.to_str().unwrap().contains(' ') {
-        let fallback_path = PathBuf::from("/tmp/").join(basename).join(&tgt.target);
+        let fallback_path = PathBuf::from("/tmp/").join(basename).join(&target);
         install_dir = fallback_path.join("installed");
         source_dir = fallback_path.join("source");
         println!(
@@ -735,14 +504,10 @@
     archive.unpack(&source_dir).unwrap();
     source_dir.push(basedir);
 
-<<<<<<< HEAD
-    let lib_dir = make_libsodium(tgt, &source_dir, &install_dir);
-=======
     let lib_dir = compile_libsodium_zig(&target, &source_dir)
         .or_else(|_| compile_libsodium_traditional(&target, &source_dir, &install_dir))?;
->>>>>>> c26773ac
-
-    if tgt.is_msvc {
+
+    if target.contains("msvc") {
         println!("cargo:rustc-link-lib=static=libsodium");
     } else {
         println!("cargo:rustc-link-lib=static=sodium");
